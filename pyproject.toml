[tool.poetry]
name = "ponderbayes"
version = "0.1.0"
description = "Official repository for the paper \"PonderBayes: Rationally Pondering Neural Networks\""
authors = ["Your Name <you@example.com>"]
license = "MIT"

[tool.poetry.dependencies]
python = "^3.8"
torch = "^1.11.0"
numpy = "^1.22.3"
matplotlib = "^3.5.2"
tqdm = "^4.64.0"
tensorboard = "^2.9.0"
pyro-ppl = "^1.8.1"
pip = ">=21.3"
ipywidgets = "^7.7.0"
<<<<<<< HEAD
blitz-bayesian-pytorch = "^0.2.8"
=======
torchmetrics = "^0.8.2"
wandb = "^0.12.16"
>>>>>>> 955b55c3

[tool.poetry.dev-dependencies]
jupyterlab = "^3.4.0"
black = {extras = ["jupyter"], version = "^22.3.0"}
flake8 = "^4.0.1"
jupyterlab-code-formatter = "^1.4.11"

[build-system]
requires = ["poetry-core>=1.0.0"]
build-backend = "poetry.core.masonry.api"<|MERGE_RESOLUTION|>--- conflicted
+++ resolved
@@ -15,12 +15,8 @@
 pyro-ppl = "^1.8.1"
 pip = ">=21.3"
 ipywidgets = "^7.7.0"
-<<<<<<< HEAD
-blitz-bayesian-pytorch = "^0.2.8"
-=======
 torchmetrics = "^0.8.2"
 wandb = "^0.12.16"
->>>>>>> 955b55c3
 
 [tool.poetry.dev-dependencies]
 jupyterlab = "^3.4.0"
