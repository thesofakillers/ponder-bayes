from . import pondernet
<<<<<<< HEAD
from . import pondernet_mnist
from . import losses
=======
from . import losses
from . import groupthink
>>>>>>> 85598cd0
<|MERGE_RESOLUTION|>--- conflicted
+++ resolved
@@ -1,8 +1,4 @@
 from . import pondernet
-<<<<<<< HEAD
 from . import pondernet_mnist
 from . import losses
-=======
-from . import losses
-from . import groupthink
->>>>>>> 85598cd0
+from . import groupthink