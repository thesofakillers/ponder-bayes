--- conflicted
+++ resolved
@@ -53,20 +53,6 @@
     def __len__(self) -> int:
         return self.n_samples
 
-<<<<<<< HEAD
-    def _generate_parity_sample(self, x, generator, idx):
-        """
-        x : torch.Tensor
-        """
-        sample_length = len(x)
-        n_non_zero = idx % self.n_nonzero_max
-        # n_non_zero: int = torch.randint(
-        #     low=self.n_nonzero_min,
-        #     high=self.n_nonzero_max + 1,
-        #     size=(1,),
-        #     generator=generator,
-        # ).item()
-=======
     def _generate_parity_sample(self, generator, cur_idx):
         """Generates a parity sample"""
         # initialize the feature vector
@@ -77,7 +63,6 @@
         else:
             modulo_idx = int(cur_idx % self.n_elems)
         n_nonzero = self.possible_nonzeros[modulo_idx]
->>>>>>> 0a5d077f
         # set the first n_non_zero elements to random values of either 1 or -1
         output = x.clone()
         output[:n_nonzero] = (
@@ -89,33 +74,6 @@
         y = (output != 0.0).sum() % 2
         return output, y
 
-<<<<<<< HEAD
-    def _get_interpolation_item(self, generator, idx):
-        # initialize vector of 0s
-        x = torch.zeros((self.n_elems,))
-        return self._generate_parity_sample(x, generator, idx)
-
-    def _get_extrapolation_item(self, generator):
-        if self.split == "train":
-            # need a length of at least n_nonzero_max, at most n_elems
-            vector_length = torch.randint(
-                low=self.n_nonzero_max,
-                high=self.n_elems + 1,
-                size=(1,),
-                generator=generator,
-            ).item()
-        else:
-            vector_length = torch.randint(
-                low=self.n_elems + 1,
-                high=self.n_elems * 2 + 1,
-                size=(1,),
-                generator=generator,
-            ).item()
-        x = torch.zeros((vector_length,))
-        return self._generate_parity_sample(x, generator)
-
-=======
->>>>>>> 0a5d077f
     def __getitem__(self, idx):
         """
         Get a feature vector and it's parity (target).
@@ -129,11 +87,4 @@
         generator = torch.manual_seed(
             idx + split_to_multiplier[self.split] * self.n_samples
         )
-<<<<<<< HEAD
-        if self.mode == "interpolation":
-            return self._get_interpolation_item(generator, idx)
-        elif self.mode == "extrapolation":
-            return self._get_extrapolation_item(generator)
-=======
-        return self._generate_parity_sample(generator, idx)
->>>>>>> 0a5d077f
+        return self._generate_parity_sample(generator, idx)