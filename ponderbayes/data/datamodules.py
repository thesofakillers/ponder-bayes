--- conflicted
+++ resolved
@@ -35,11 +35,7 @@
 
     def __init__(
         self,
-<<<<<<< HEAD
-        data_dir="./data/raw/mnist",
-=======
         data_dir="./data/raw/",
->>>>>>> a9057669
         train_transform=None,
         test_transform=None,
         batch_size=256,
